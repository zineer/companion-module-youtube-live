var instance_skel = require("../../instance_skel");
const {google}    = require("googleapis");
var fs            = require("fs");
const url         = require("url");
const http        = require("http");
const opn         = require("opn");
const destroyer   = require('server-destroy');
const path        = require('path');

function instance(system, id, config) {
	var self = this;

	instance_skel.apply(this, arguments);

	self.actions();
	self.init_feedbacks();

	return self;
};

instance.prototype.updateConfig = function(config) {
	var self = this;
	self.config = config;
	self.log("Updated config of YT module");
	self.destroy();
	self.init(true);
}

instance.prototype.init = function(is_config) {
	var self = this;

	self.log('debug', 'Initializing YT module');
	self.status(self.STATUS_WARN, 'Initializing');

	var scopes = ["https://www.googleapis.com/auth/youtube.force-ssl"];

	if (!self.config.client_id     ||
	    !self.config.client_secret ||
	    !self.config.client_redirect_url) {
		self.log('warn', 'Not all OAuth application parameters were configured');
		self.status(self.STATUS_ERROR, 'Not all OAuth application parameters were configured');
		return;
	}

	self.yt_api_handler = new Youtube_api_handler(
		self.config.client_id,
		self.config.client_secret,
		self.config.client_redirect_url,
		scopes,
		self.log.bind(self)
	);

	if (!self.config.auth_token && is_config) {
		self.log('info', 'New config without OAuth token, trying new login...');

		self.yt_api_handler.oauth_login().then( credentials => {
			self.log('info', 'OAuth login successful');
			self.config.auth_token = JSON.stringify(credentials);
			self.saveConfig();

			self.log('debug', 'Initializing with the new token...');
			self.init_api_from_token_text(self.config.auth_token);

		}).catch( err => {
			self.log('warn', 'OAuth login failed: ' + err);
			self.status(self.STATUS_ERROR, 'OAuth login failed: ' + err);

			self.config.auth_token = '';
			self.saveConfig();
		});

	} else if (!self.config.auth_token && !is_config) {
		self.log('warn', 'No OAuth authorization present, please reconfigure the module');
		self.status(self.STATUS_ERROR, 'No OAuth authorization present, please reconfigure the module');

	} else if (self.config.auth_token) {
		self.log('debug', 'Found existing OAuth token, proceeding directly');
		self.init_api_from_token_text(self.config.auth_token);
	}
};

instance.prototype.init_api_from_token_text = function(token_text) {
	var self = this;

	var token_object;
	try {
		token_object = JSON.parse(token_text);
	} catch (err) {
		self.log('warn', 'Authorization token is corrupted, please request new login');
		self.status(self.STATUS_ERROR, 'Authorization token is corrupted, please request new login');
		return;
	}

	self.init_api_from_token_object(token_object);
};

instance.prototype.init_api_from_token_object = function(credentials) {
	var self = this;

	self.yt_api_handler.oauth2client.setCredentials(credentials);
	self.yt_api_handler.create_yt_service();

	self.yt_api_handler.get_all_broadcasts().then( streams_dict => {
		self.yt_api_handler.streams_dict = streams_dict;


		self.log('debug', 'YT broadcast query successful: ' + JSON.stringify(self.yt_api_handler.streams_dict));
		self.actions();
<<<<<<< HEAD

		self.update_broadcasts_state();

		self.refresher = setInterval(self.update_broadcasts_state.bind(self), 20000);
=======
		self.broadcast_state_refresh_interval = setInterval(self.update_broadcasts_state.bind(self), 20000);
>>>>>>> e12361b1
		self.init_feedbacks();

		self.log('info', 'YT Module initialized successfully');
		self.status(self.STATUS_OK);

	}).catch( err => {
		self.log('warn', 'YT broadcast query failed: ' + err);
		self.status(self.STATUS_ERROR, 'YT Broadcast query failed: ' + err);
	});
};

instance.prototype.destroy = function() {
	var self = this;

	clearInterval(self.broadcast_state_refresh_interval);

	if (self.refresher !== undefined) {
		clearInterval(self.refresher);
		delete self.refresher;
	}

	if (self.yt_api_handler !== undefined) {
		self.yt_api_handler.destroy();
		delete self.yt_api_handler;
	}
};

instance.prototype.config_fields = function() {
	var self = this;
	return [
		{
			type: 'text',
			id: 'api-key-info',
			width: 12,
			label: 'OAuth application parameters',
			value: 'Following fields correspond to the Google API Application Credentials. Please see the YouTube Live module setup guide for more info.'
		},
		{
			type: "textinput",
			id: "client_id",
			label: "OAuth client ID",
			width: 12,
			required: true
		},
		{
			type: "textinput",
			id: "client_secret",
			label: "OAuth client secret",
			width: 12,
			required: true
		},
		{
			type: "textinput",
			id: "client_redirect_url",
			label: "OAuth redirect url",
			default: "http://localhost:3000",
			width: 12,
			required: true
		},
		{
			type: 'text',
			id: 'api-key-info',
			width: 12,
			label: 'Cached YouTube bearer token',
			value: 'Following field contains something like a session token - it corresponds to one active access point to a YouTube account.'
		},
		{
			type: "textinput",
			id: "auth_token",
			label: "Authorization token (empty to re-authenticate)",
			width: 12,
			required: false
		}
	]
};

instance.prototype.actions = function(system) {
	var self = this;

	self.streams_list_to_display = [];

	if (self.yt_api_handler !== undefined) {
		for (var key in self.yt_api_handler.streams_dict) {
			self.streams_list_to_display.push({id : key, label : self.yt_api_handler.streams_dict[key]});
		}
	}

	self.setActions({
		"start_stream": {
			label: "Start stream",
			options: [{
				type: "dropdown",
				label: "Stream:",
				id: "stream_to_start",
				choices: self.streams_list_to_display
			}]
		},
		"stop_stream": {
			label: "Stop stream",
			options: [{
				type: "dropdown",
				label: "Stream:",
				id: "stream_to_stop",
				choices: self.streams_list_to_display
			}]
		},
		"toggle_stream": {
			label: "Toggle stream",
			options: [{
				type: "dropdown",
				label: "Stream:",
				id: "stream_to_toggle",
				choices: self.streams_list_to_display
			}]
		}
	});
	self.system.emit('instance_actions', self.id, self.setActions);
};

instance.prototype.action = function(action) {
	var self = this;

	if (action.action == "start_stream") {
		self.yt_api_handler.set_broadcast_state(
			action.options["stream_to_start"],
			StreamTransition.ToLive
		).then( response => {
			self.log("info", "YouTube stream was set live successfully");
			self.update_broadcasts_state();
		}).catch( err => {
			self.log("debug", "Error occured during stream state actualization, details: " + err);
		});

	} else if (action.action == "stop_stream") {
		self.yt_api_handler.set_broadcast_state(
			action.options["stream_to_stop"],
			StreamTransition.ToCompleted
		).then( response => {
			self.log("info", "YouTube stream finished successfully");
			self.update_broadcasts_state();
		}).catch( err => {
			self.log("debug","Error occured during finishing a stream, details: " + err);
		});
	} else if (action.action == "toggle_stream") {
		let id = action.options["stream_to_toggle"];

		self.do_toggle(id).then( response => {
			self.log("debug", "Stream toggled successfully");
			self.update_broadcasts_state();
		}).catch( err => {
			self.log("warn", "Error occured during stream toggling, details: " + err);
		});
	}
}

instance.prototype.do_toggle = async function(id) {
	var self = this;

	let status = self.broadcasts_states_dict[id];
	self.log("debug", "Status of stream to toggle is " + status);

	switch (status) {
		case StreamLifecycle.Ready:
			self.log("debug", "Starting testing stream " + id);
			return self.yt_api_handler.set_broadcast_state(id, StreamTransition.ToTesting);

		case StreamLifecycle.TestStarting:
		case StreamLifecycle.TestRunning:
			self.log("debug", "Starting stream " + id);
			return self.yt_api_handler.set_broadcast_state(id, StreamTransition.ToLive);

		case StreamLifecycle.LiveStarting:
		case StreamLifecycle.LiveRunning:
			self.log("debug", "Ending stream " + id);
			return self.yt_api_handler.set_broadcast_state(id, StreamTransition.ToCompleted);

		case StreamLifecycle.Revoked:
			throw new Error("Stream is revoked");
		case StreamLifecycle.Created:
			throw new Error("Stream is not configured properly");
		case StreamLifecycle.Complete:
			throw new Error("Stream is completed");
		default:
			throw new Error("Unknown stream status");
	}
}

instance.prototype.init_feedbacks = function() {
	var self = this;

	var feedbacks = {};

	self.streams_list_to_display = [];

	if (self.yt_api_handler !== undefined) {
		for (var key in self.yt_api_handler.streams_dict) {
			self.streams_list_to_display.push({id : key, label : self.yt_api_handler.streams_dict[key]});
		}
	}

	feedbacks["broadcast_status"] = {
		label: "Broadcast status",
		description: "Feedback providing information about state of a broadcast in a broadcast lifecycle",
		options: [
			{
				type: "colorpicker",
				label: "Background color (live)",
				id: "bg_live",
				default: self.rgb(222, 0, 0)
			},
			{
				type: "colorpicker",
				label: "Background color (testing)",
				id: "bg_testing",
				default: self.rgb(0, 172, 0)
			},
			{
				type: "colorpicker",
				label: "Background color (complete)",
				id: "bg_complete",
				default: self.rgb(0, 0, 168)
			},
			{
				type: "colorpicker",
				label: "Background color (ready)",
				id: "bg_ready",
				default: self.rgb(209, 209, 0)
			},
			{
				type: "dropdown",
				label: "Broadcast",
				id: "broadcast",
				choices: self.streams_list_to_display
			}
		]
	}
	self.setFeedbackDefinitions(feedbacks);
}

instance.prototype.feedback = function(feedback) {
	var self = this;

	if (feedback.type === "broadcast_status") {
		switch(self.broadcasts_states_dict[feedback.options.broadcast]) {
			case StreamLifecycle.LiveStarting:
			case StreamLifecycle.LiveRunning:
				return {bgcolor: feedback.options.bg_live};
			case StreamLifecycle.TestStarting:
			case StreamLifecycle.TestRunning:
				return {bgcolor: feedback.options.bg_testing};
			case StreamLifecycle.Complete:
				return {bgcolor: feedback.options.bg_complete};
			case StreamLifecycle.Ready:
				return {bgcolor: feedback.options.bg_ready};
		}
	}
}

instance.prototype.update_broadcasts_state = function() {
	var self = this;

	self.yt_api_handler.get_all_broadcasts_state().then(broadcasts_state_dict => {
		self.broadcasts_states_dict = broadcasts_state_dict;
		self.checkFeedbacks("broadcast_status");
		return;
	});
}

// https://developers.google.com/youtube/v3/live/docs/liveBroadcasts#status.lifeCycleStatus
const StreamLifecycle = {
	Revoked: 'revoked',
	Created: 'created',
	Ready:   'ready',
	TestStarting: 'testStarting',
	TestRunning:  'testing',
	LiveStarting: 'liveStarting',
	LiveRunning:  'live',
	Complete: 'complete'
};
Object.freeze(StreamLifecycle);

// https://developers.google.com/youtube/v3/live/docs/liveBroadcasts#status.lifeCycleStatus
const StreamTransition = {
	ToTesting:   'testing',
	ToLive:      'live',
	ToCompleted: 'complete',
};
Object.freeze(StreamLifecycle);

class Youtube_api_handler {
	constructor(client_id, client_secret, redirect_url, scopes, log) {
		this.streams_dict  = {};
		this.client_id     = client_id;
		this.client_secret = client_secret;
		this.redirect_url  = redirect_url;
		this.scopes        = scopes;
		this.log           = log;
		this.server        = null;
		this.oauth2client = new google.auth.OAuth2(
			this.client_id,
			this.client_secret,
			this.redirect_url
		);
		google.options({auth: this.oauth2client});
	}

	destroy() {
		if (this.server !== null) {
			this.log('debug', 'destroying orphaned OAuth callback server');
			this.server.destroy();
			this.server = null;
		}
	}

	async oauth_login() {
		return new Promise((resolve, reject) => {
			if (this.server !== null) {
				this.log('warn', 'Cannot start new OAuth authorization - already running');
				reject(new Error('OAuth authorization server is already running'));
			}

			// grab the url that will be used for authorization
			const authorizeUrl = this.oauth2client.generateAuthUrl({
			  access_type: 'offline',
			  prompt: 'consent',
			  scope: this.scopes.join(' '),
			});

			// start the callback server
			this.server = http.createServer(async (req, res) => {
				try {
					const address = url.parse(req.url, true);
					const query   = address.query;
					this.log('debug', 'Received callback at path ' + address.pathname);

					if (query.code) {
						this.log('debug', 'Callback OK');

						const {tokens} = await this.oauth2client.getToken(query.code);

						res.writeHead(200, {'Content-Type': 'text/plain'});
						res.end('Authorization successful! You can now close this window.');

						this.server.destroy();
						this.server = null;
						resolve(tokens);

					} else {
						// this may happen for favicon.ico
						this.log('debug', 'Callback KO');
						res.writeHead(400, {'Content-Type': 'text/plain'});
						res.end('Authorization token required');
					}
				} catch (e) {
					this.log('warn', "Callback request processing error; " + req.url + " detail: " + e);
					res.writeHead(500, {'Content-Type': 'text/plain'});
					res.end('Callback processing failed');
					reject(e);
				}
			}).listen(3000, () => {
				// and open the browser to the authorize url to start the workflow
				this.log('debug', 'Opening browser at ' + authorizeUrl);
				opn(authorizeUrl, {wait: false}).then(cp => cp.unref());
			});
			destroyer(this.server);
		});
	}

	async create_yt_service() {
		this.log('debug', "Creating youtube service.");
		this.youtube_service = google.youtube({
			version : "v3",
			auth : this.oauth2client
		});
	}

	async create_live_broadcast(title, scheduled_start_time, record_from_start, enable_dvr, privacy_status) {
		return this.youtube_service.liveBroadcasts.insert({
			"part" : "snippet, contentDetails, staus",
			"resource" : {
				"snippet" : {
					"title" : title,
					"scheduledStartTime" : scheduled_start_time,
				},
				"contentDetails" : {
					"recordFromStart" : record_from_start,
					"enableDvr" : enable_dvr
				},
				"status" : {
					"privacyStatus" : privacy_status
				}
			}
		});
	}

	async create_live_stream() {}

	async get_all_broadcasts() {
		let response = await this.youtube_service.liveBroadcasts.list({
			"part" : "snippet",
			"broadcastType" : "all",
			"mine" : true
		});

		let streams_dict = {};
		response.data.items.forEach( (item, index) => {
			streams_dict[item.id] = item.snippet.title;
		});
		return streams_dict;
	}

	async set_broadcast_state(id, transition) {
		return this.youtube_service.liveBroadcasts.transition({
			"part" : "id",
			"id" : id,
			"broadcastStatus" : transition
		});
	}

	async get_all_broadcasts_state() {
		let response = await this.youtube_service.liveBroadcasts.list({
			"part" : "status",
			"broadcastType" : "all",
			"mine" : true
		});

		let broadcasts_states_dict = {};
		response.data.items.forEach( (item, index) => {
			broadcasts_states_dict[item.id] = item.status.lifeCycleStatus
		});
		return broadcasts_states_dict;


	}
}


instance_skel.extendedBy(instance);
exports = module.exports = instance;<|MERGE_RESOLUTION|>--- conflicted
+++ resolved
@@ -106,14 +106,11 @@
 
 		self.log('debug', 'YT broadcast query successful: ' + JSON.stringify(self.yt_api_handler.streams_dict));
 		self.actions();
-<<<<<<< HEAD
 
 		self.update_broadcasts_state();
 
 		self.refresher = setInterval(self.update_broadcasts_state.bind(self), 20000);
-=======
-		self.broadcast_state_refresh_interval = setInterval(self.update_broadcasts_state.bind(self), 20000);
->>>>>>> e12361b1
+    
 		self.init_feedbacks();
 
 		self.log('info', 'YT Module initialized successfully');
@@ -127,8 +124,6 @@
 
 instance.prototype.destroy = function() {
 	var self = this;
-
-	clearInterval(self.broadcast_state_refresh_interval);
 
 	if (self.refresher !== undefined) {
 		clearInterval(self.refresher);
